--- conflicted
+++ resolved
@@ -837,7 +837,6 @@
         self.assertEqual(sarr.nbody, 2 - 0)
         self.assertEqual(sarr.has_ghost, False)
 
-<<<<<<< HEAD
     def test_SimpleArrayPlex_set_item_simple(self):
         # just test if the SimpleArrayPlex works
         # more detailed tests are in SimpleArrayBasicTC
@@ -872,7 +871,7 @@
             for j in range(3):
                 for k in range(4):
                     self.assertEqual(stride_arr[i, j, k], sarr[i, j, k])
-=======
+
 
 class SimpleCollectorTC(unittest.TestCase):
 
@@ -924,6 +923,5 @@
         for it in range(6):
             ct[it] = it + 10
         self.assertEqual(list(it + 10 for it in range(6)), list(ct))
->>>>>>> 3d1944e2
 
 # vim: set ff=unix fenc=utf8 et sw=4 ts=4 sts=4: